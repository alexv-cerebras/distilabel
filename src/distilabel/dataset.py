# Copyright 2023-present, Argilla, Inc.
#
# Licensed under the Apache License, Version 2.0 (the "License");
# you may not use this file except in compliance with the License.
# You may obtain a copy of the License at
#
#     http://www.apache.org/licenses/LICENSE-2.0
#
# Unless required by applicable law or agreed to in writing, software
# distributed under the License is distributed on an "AS IS" BASIS,
# WITHOUT WARRANTIES OR CONDITIONS OF ANY KIND, either express or implied.
# See the License for the specific language governing permissions and
# limitations under the License.

import warnings
from dataclasses import dataclass, field
from os import PathLike
<<<<<<< HEAD
from pathlib import Path
from typing import TYPE_CHECKING, Any, Dict, Union
=======
from typing import TYPE_CHECKING, Any, Union
>>>>>>> d4bda8a1

from datasets import Dataset

from distilabel.utils.dataset import load_task_from_disk, save_task_to_disk
from distilabel.utils.imports import _ARGILLA_AVAILABLE

if TYPE_CHECKING:
    from argilla import FeedbackDataset

    from distilabel.tasks.base import Task


class CustomDataset(Dataset):
    """A custom dataset class that extends from `datasets.Dataset` and is used to generate
    an Argilla `FeedbackDataset` instance from the pre-defined configuration within the task
    provided to `Pipeline.generate`.
    """

    task: Union["Task", None] = None

    def to_argilla(self) -> "FeedbackDataset":
        """Converts the dataset to an Argilla `FeedbackDataset` instance, based on the
        task defined in the dataset as part of `Pipeline.generate`.

        Raises:
            ImportError: if the argilla library is not installed.
            ValueError: if the task is not set.

        Returns:
            FeedbackDataset: the Argilla `FeedbackDataset` instance.
        """
        if not _ARGILLA_AVAILABLE:
            raise ImportError(
                "To use `to_argilla` method is required to have `argilla` installed. "
                "Please install it with `pip install argilla`."
            )

        if self.task is None:
            raise ValueError(
                "The task is not set. Please set it with `dataset.task = <task>`."
            )

        try:
            rg_dataset = self.task.to_argilla_dataset(dataset_row=self[0])  # type: ignore
        except Exception as e:
            raise ValueError(
                f"Error while converting the dataset to an Argilla `FeedbackDataset` instance: {e}"
            ) from e

        # try:
        #     rg_dataset = infer_model_metadata_properties(
        #         hf_dataset=self, rg_dataset=rg_dataset
        #     )
        # except Exception as e:
        #     warnings.warn(
        #         f"Error while adding the model metadata properties: {e}",
        #         UserWarning,
        #         stacklevel=2,
        #     )

        for dataset_row in self:
            if any(
                dataset_row[input_arg_name] is None  # type: ignore
                for input_arg_name in self.task.input_args_names
            ):
                continue
            try:
                rg_dataset.add_records(
                    self.task._to_argilla_record(dataset_row=dataset_row)  # type: ignore
                )  # type: ignore
            except Exception as e:
                warnings.warn(
                    f"Error while converting a row into an Argilla `FeedbackRecord` instance: {e}",
                    UserWarning,
                    stacklevel=2,
                )
        return rg_dataset

    def save_to_disk(self, dataset_path: PathLike, **kwargs: Any) -> None:
        """Saves the datataset to disk, also saving the task.

        Args:
            dataset_path: Path to the dataset.
            **kwargs: Additional arguments to be passed to `datasets.Dataset.save_to_disk`.
        """
        super().save_to_disk(dataset_path, **kwargs)
        if self.task is not None:
            save_task_to_disk(dataset_path, self.task)

    @classmethod
    def load_from_disk(cls, dataset_path: PathLike, **kwargs: Any):
        """Load a CustomDataset from disk, also reading the task.

        Args:
            dataset_path: Path to the dataset, as you would do with a standard Dataset.

        Returns:
            The loaded dataset.
        """
        ds = super().load_from_disk(dataset_path, *kwargs)
        # Dynamically remaps the `datasets.Dataset` to be a `CustomDataset` instance
        ds.__class__ = cls
        task = load_task_from_disk(dataset_path)
        ds.task = task
        return ds


@dataclass
class DatasetCheckpoint:
    """A checkpoint class that contains the information of a checkpoint.

    Args:
        path (Path): The path to the checkpoint.
        save_frequency (int): The frequency at which the checkpoint should be saved
            By default is set to -1 (no checkpoint is saved to disk, but the dataset
            is returned upon failure).
        extra_kwargs (dict[str, Any]): Additional kwargs to be passed to the `save_to_disk` method of the Dataset.
    """

    path: Path = Path.cwd() / "dataset_checkpoint"
    save_frequency: int = -1
    extra_kwargs: Dict[str, Any] = field(default_factory=dict)

    # Internal fields to keep track of the number of records generated and when to check.
    _total_checks: int = field(repr=False, default=0)

    def do_checkpoint(self, step: int) -> bool:
        """Determines if a checkpoint should be done.

        Args:
            step (int): The number of records generated.

        Returns:
            bool: Whether a checkpoint should be done.
        """
        if self.save_frequency == -1:
            return False

        if (step - self._total_checks * self.save_frequency) // self.save_frequency:
            self._total_checks += 1
            return True
        return False<|MERGE_RESOLUTION|>--- conflicted
+++ resolved
@@ -15,12 +15,8 @@
 import warnings
 from dataclasses import dataclass, field
 from os import PathLike
-<<<<<<< HEAD
 from pathlib import Path
 from typing import TYPE_CHECKING, Any, Dict, Union
-=======
-from typing import TYPE_CHECKING, Any, Union
->>>>>>> d4bda8a1
 
 from datasets import Dataset
 
